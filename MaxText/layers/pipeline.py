# Copyright 2024 Google LLC
#
# Licensed under the Apache License, Version 2.0 (the "License");
# you may not use this file except in compliance with the License.
# You may obtain a copy of the License at
#
#     http://www.apache.org/licenses/LICENSE-2.0
#
# Unless required by applicable law or agreed to in writing, software
# distributed under the License is distributed on an "AS IS" BASIS,
# WITHOUT WARRANTIES OR CONDITIONS OF ANY KIND, either express or implied.
# See the License for the specific language governing permissions and
# limitations under the License.

""" Pipeline layer wrapping a decoder layer(s). Supports circular pipelining """

import jax
import jax.ad_checkpoint
import numpy as np
from jax import numpy as jnp
from flax.core import meta
from flax import linen as nn
import common_types
import functools
from typing import Any


class Pipeline(nn.Module):
  """Module that implements pipelining across stages.

  This module will loop over microbatches and execute the main body with a vmap for both the inputs and weights.
  This will produce a pipeline pattern if the stage dimension is sharded.

  Supports circular pipelines, and multiple layers per stage are used when a module that executes multiple layers
  is passed as the layers input.

  Attributes:
    config: Importantly contains num_pipeline_microbatches, num_pipeline_repeats.
    layers: A module instance that each stage can execute. It can either be a single layer such as a LlamaDecoderLayer instance
      or scanned/looped set of decoder layers to execute multiple layers per stage.
    mesh:  The device mesh of the system.
    remat_policy: Remat policy to use for the loop iterations
  """

  config: common_types.Config
  layers: nn.Module  # The name of this property (layers) is reflected in the state pytree and thus also checkpoints.
  mesh: common_types.Mesh
  remat_policy: Any = None

  def setup(self):
    self.num_stages = self.config.ici_pipeline_parallelism * self.config.dcn_pipeline_parallelism
    self.forwarding_delay = 2 if self.config.pipeline_delay_activation_forwarding else 1
    self.pipeline_microbatch_size = self.config.micro_batch_size_to_train_on // self.config.num_pipeline_microbatches
    microbatches_per_stage = self.config.num_pipeline_microbatches // self.num_stages
    self.microbatches_per_stage = microbatches_per_stage
    self.use_circ_storage = self.need_circ_storage()

  def need_circ_storage(self):
    return (
        self.config.num_pipeline_repeats > 1
        and self.config.num_pipeline_microbatches > self.num_stages * self.forwarding_delay
    )

  def iterations_to_complete_first_microbatch_one_repeat(self):
    # Return the number of iterations it takes for microbatch 0 to finish a repeat
    return self.forwarding_delay * (self.num_stages - 1)

  def iterations_to_complete_first_microbatch(self):
    # Return the number of iterations it takes for microbatch 0 to finish the last stage of the last repeat
    return (
        self.config.num_pipeline_microbatches * (self.config.num_pipeline_repeats - 1)
        + self.iterations_to_complete_first_microbatch_one_repeat()
    )

  def init_states(self, inputs):
    """Initialize components of state: state_io, shift, circular_storage and circular_storage_mover
    Assumes input has already been reshaped into microbatches: [num_micro_batches, micro_batch_size, sequence, embed]

    Returns a dictionary with properties
      shift: zeros shape [num_stages, micro_size, sequence, embed]
      prev_outputs: same shape as shift, only used when pipeline_delay_activation_forwarding is set to true, else None
      state_io: reshaped inputs [num_stages, microbatches/stages, micro_size, sequence, embed]
      circ_storage: zeros [num_stages, microbatches, micro_size, sequence, embed] when needed, else None
      circ_storage_mover: zeros[num_stages, micro_size, sequence, embed] when needed, else None
      loop_iteration: scalar set initially to 0.
    """

    # Shift is used to rotate the output of each pipeline into the input of the next
    # shift has shape [num_stages, micro_size, sequence, embed]
    shift = jnp.zeros((self.num_stages,) + inputs.shape[1:], dtype=inputs.dtype)
    shift = nn.with_logical_constraint(
        shift,
        ("activation_stage", "activation_batch", "activation_length", "activation_embed"),
        rules=self.config.logical_axis_rules,
        mesh=self.mesh,
    )

    # Prev outputs has the same shape of the output (and shift)
    if self.config.pipeline_delay_activation_forwarding:
      prev_outputs = jnp.zeros((self.num_stages,) + inputs.shape[1:], dtype=inputs.dtype)
      prev_outputs = nn.with_logical_constraint(
          prev_outputs,
          ("activation_stage", "activation_batch", "activation_length", "activation_embed"),
          rules=self.config.logical_axis_rules,
          mesh=self.mesh,
      )
    else:
      prev_outputs = None

    # state_io (state input output) at first holds all of the input batches, but also will hold the outputs as the pipeline runs/finishes
    # state_io has shape [num_stages, microbatches/stages, micro_size, sequence, embed]
    state_io = jnp.reshape(inputs, (self.num_stages, self.microbatches_per_stage) + inputs.shape[1:])
    # We shard the pipeline_microbatch_size axis by data/fsdp, not num_microbatches since those are looped over.
    state_io = nn.with_logical_constraint(
        state_io,
        ("activation_stage", None, "activation_batch", "activation_length", "activation_embed"),
        rules=self.config.logical_axis_rules,
        mesh=self.mesh,
    )

    # circ_storage is used to hold the final pipeline stage outputs before it is used for the next repeat. It is only needed
    # when num_microbatches > num_stages, else instead the final stage will immediately pass to the first without additional storage.
    # circ_storage has shape [num_stages, microbatches, micro_size, sequence, embed].
    # Note that this shape is a factor of num_stages larger than necessary - each stage holds the global batch, but only stage 0 holds the
    # real activations (since it will use them), the rest hold dummy ones. This amount of storage [global_batch, sequence, embed] is
    # fine as long as there is some amount of additional sharding axes, e.g. FSDP, TP, DP (e.g. there are many devices that shard stage 0)
    # We may look into alternatives using less storage if this becomes an issue (ideas in b/347603101).
    if self.use_circ_storage:
      circ_storage = jnp.zeros((self.num_stages,) + inputs.shape, dtype=inputs.dtype)
    else:
      circ_storage = None

    # circ_storage_mover is used to push the microbatches from the pipeline into circ_storage with one buffer iteration of delay
    # circ_storage_mover shape is same as shift: [num_stages, micro_size, sequence, embed]
    if self.use_circ_storage:
      circ_storage_mover = shift
    else:
      circ_storage_mover = None

    init_loop_state = {
        "state_io": state_io,
        "shift": shift,
        "circ_storage": circ_storage,
        "circ_storage_mover": circ_storage_mover,
        "loop_iteration": 0,
        "prev_outputs": prev_outputs,
    }
    return init_loop_state

  def get_iteration_inputs(self, loop_iteration, state_io, circ_storage, shift):
    """
    Construct stages_in: the global array that is operated on for this iteration, shape same as shift=[stages, micro_size, sequence, embed]
    This is almost a rotated version of the last outputs, except for the first stage which must grab a new batch from state_io or an old one from circ_storage
    """

    # Setup potential input from state_io, which has a rotating microbatch index (size of microbatches_per_stage)
    state_io_batch_idx = loop_iteration % self.microbatches_per_stage
    state_io_slice = state_io[:, state_io_batch_idx]

    if self.use_circ_storage:
      # Setup potential input from circ_storage, which also has a rotating index for microbatch, size of num_microbatches
      circ_storage_batch_idx = loop_iteration % self.config.num_pipeline_microbatches
      circular_stage_in = circ_storage[:, circ_storage_batch_idx]
    else:
      # The last stage immediately flows into the first stage, use this rotated shift instead of circular storage
      circular_stage_in = shift

    # For early loop iterations we grab a new input for stage 0 from the state_io. Once each microbatch has left state_io
    # we instead grab from the last stage's output (possibly buffered when num_microbatches > num_stages, e.g. from circ_storage).
    first_stage_in = jnp.where(loop_iteration < self.config.num_pipeline_microbatches, state_io_slice, circular_stage_in)

    # Note that first_stage_in may correspond to bubble computation during the last few iterations.
    # However these bubble computation results remain in the shift buffer (do not make it back to state_io) and are thus discarded / not returned.
    # The final returned output is stored in the state_io, which has the appropriate total size of num_microbatches. The state_io will not contain bubble results
    # at the end of the last iteration.

    def select_state_or_input(first_stage_in, shift):
      # Selects input for stage 0, shift for other stages
      return jnp.where(jax.lax.broadcasted_iota("int32", shift.shape, 0) == 0, first_stage_in, shift)

    # Selects input (from stream_io) for stage 0, other stages get from shift (the rotated previous output)
    stages_in = select_state_or_input(first_stage_in, shift)
    stages_in = nn.with_logical_constraint(
        stages_in,
        ("activation_stage", "activation_batch", "activation_length", "activation_embed"),
        rules=self.config.logical_axis_rules,
        mesh=self.mesh,
    )
    return stages_in

  def shard_dim_by_stages(self, x, dim: int):
    # Shards a dimension by stages. Currently the sharding of other dimensions are left up the compiler, alternatively
    # we may want to copy over the sharding from the other input axes.
    dims_mapping = [jax.sharding.PartitionSpec.UNCONSTRAINED] * x.ndim
    dims_mapping[dim] = "stage"
    dims_mapping = tuple(dims_mapping)
    sharding = jax.sharding.NamedSharding(self.mesh, jax.sharding.PartitionSpec(*dims_mapping))
    return jax.lax.with_sharding_constraint(x, sharding)

  def get_microbatch_and_repeat_ids(self, loop_iteration):
    """Gets the microbatch_ids and repeat_ids for all stages on this loop_iteration. Works for both circular and non-circular"""
    # Stage 0 has processed one microbatch every loop_iter, but Stage 1 is one behind due to bubble, etc for other stages
    microbatches_processed = jnp.maximum(loop_iteration - self.forwarding_delay * jnp.arange(self.num_stages), 0)
    microbatch_ids = microbatches_processed % self.config.num_pipeline_microbatches
    repeat_ids = microbatches_processed // self.config.num_pipeline_microbatches
    return microbatch_ids, repeat_ids

  def vmap_parallel_gather(self, weights, repeat_ids, repeat_dim_in_weights, stages_dim_in_weights):
    """Use vmap to implement a sharded parallel gather.
    Parallel gather means each stage has its own weights, and gets one slice from it.
    Args:
      weights: Per-stage data to be gathered from.
      repeat_ids: Integer tensor of shape [num_stages], the repeats of the stages.
      repeat_dim_in_weights: The dimension in weights where repeat_ids are applied. The output will not
        have this dimension.
      stages_dim_in_weights: The dimension in weights that represents parallel stages.
    Returns:
      The per-stage gathered values. The shape is weights.shape but with repeat_dim_in_weights
        removed.
    """

    def _gather_one(x, repeat_id):
      return jnp.squeeze(jax.lax.dynamic_slice_in_dim(x, repeat_id, 1, repeat_dim_in_weights), repeat_dim_in_weights)

    gathered_weights_stage_dim = 0
    repeat_ids = self.shard_dim_by_stages(repeat_ids, 0)
    weights = self.shard_dim_by_stages(weights, stages_dim_in_weights)
    stage_weights = jax.vmap(_gather_one, in_axes=(stages_dim_in_weights, 0), out_axes=gathered_weights_stage_dim)(
        weights, repeat_ids
    )
    stage_weights = self.shard_dim_by_stages(stage_weights, gathered_weights_stage_dim)
    return stage_weights

  def vmap_gather(self, xs, ids, ids_dim):
    """Use vmap to implement a stage-wise sharded gather.

    The stages share the same input, but they have different offsets.

    Args:
      xs: Data shared by all stages, to be gathered from.
      ids: Integer tensor of shape [num_stages], the offsets of the stages.
      ids_dim: The dimension in xs where ids are applied. In the output, this
        dimension will be [num_stages], since each stage gets one slice.

    Returns:
      The per-stage gathered values. The shape is xs.shape but with ids_dim size
        replaced with [num_stages].
    """

    def _gather_one(x, i):
      return jnp.squeeze(jax.lax.dynamic_slice_in_dim(x, i, 1, ids_dim), ids_dim)

    ids = self.shard_dim_by_stages(ids, 0)
    outs = jax.vmap(_gather_one, in_axes=(None, 0), out_axes=ids_dim)(xs, ids)
    return self.shard_dim_by_stages(outs, 0)

  def get_new_loop_state(self, output, loop_state):
    """
    Update the various buffers given the output of the most recent iteration
    * state_io: rotates left/up by 1 (the whole created in the last slot is filled with the most recent pipeline output)
       * Pushing inputs up from top of state_io into first stage of shift
       * Pulling outputs up from last stage of shift into bottom of state_io
    * shift: rotate output (or prev_outputs if using delay) right/down by 1 - we imagine the pipeline moves to right/down
    * circ_storage: pushes circ_storage_mover (the output of the previous iteration) into rotating index of circ_storage
    * circ_storage_mover: assigned to rotated output and pushed into circ_storage on the next iteration
    * prev_outputs: is set to the current output
    """

    old_state_io = loop_state["state_io"]
    old_circ_storage = loop_state["circ_storage"]
    old_circ_storage_mover = loop_state["circ_storage_mover"]
    loop_iteration = loop_state["loop_iteration"]
    old_prev_outputs = loop_state["prev_outputs"]
<<<<<<< HEAD
    # Shift becomes a rotated-right version of the previous output
=======

    # Shift becomes a rotated right version of the previous output
>>>>>>> a9197e3a
    def _rotate_right(output_in):
      # Use lax.slice to avoid generating a gather.
      last = jax.lax.slice_in_dim(output_in, self.num_stages - 1, self.num_stages, axis=0)
      except_last = jax.lax.slice_in_dim(output_in, 0, self.num_stages - 1, axis=0)
      return jnp.concatenate([last, except_last], axis=0)
    if self.config.pipeline_delay_activation_forwarding:
      new_shift = _rotate_right(old_prev_outputs)
      new_prev_outputs = output
    else:
      new_shift = _rotate_right(output)
      new_prev_outputs = None

    if self.use_circ_storage:
      # Insert the circ_storage_mover into new_circ_storage at a microbatch-rotating index.
      # circ_storage_mover still points to the output of PREVIOUS iteration, which should aid in allowing overlapped compute/async transfers
      def _rotate_right_and_update(circ_storage_mover_in, circ_storage_in):
        rotated = _rotate_right(circ_storage_mover_in)
        rotated = jnp.expand_dims(rotated, 1)
        # We rotate the pushing index into circ storage, and ensure that microbatch 0 lands in index 0
        offset = (
            loop_iteration - self.iterations_to_complete_first_microbatch_one_repeat() - 1
        ) % self.config.num_pipeline_microbatches  # Note extra -1 b/c grabbing from the previous output - using circ_storage_mover before it is updated
        return jax.lax.dynamic_update_slice_in_dim(circ_storage_in, rotated, offset, axis=1)

      new_circ_storage = _rotate_right_and_update(old_circ_storage_mover, old_circ_storage)
      new_circ_storage_mover = output
    else:
      new_circ_storage = None
      new_circ_storage_mover = None

    # Rotate stream_io left/up by 1 on rotating micro/stage index (stream_buf_idx), replacing the last/bottom with the last stage output
    stream_buf_idx = loop_iteration % self.microbatches_per_stage
    stream_slice = old_state_io[:, stream_buf_idx]

    def _update_state_io(state_in, stream_slice, output):
      # Shift the current slice to the left, then fill the last stage with the final output.
      padding = [[0, 1]] + [[0, 0]] * (stream_slice.ndim - 1)
      stream_slice = jax.lax.slice_in_dim(jnp.pad(stream_slice, padding), 1, stream_slice.shape[0] + 1, axis=0)
      stream_slice = jnp.where(
          jax.lax.broadcasted_iota("int32", stream_slice.shape, 0) == self.num_stages - 1, output, stream_slice
      )
      stream_slice = jnp.expand_dims(stream_slice, 1)
      return jax.lax.dynamic_update_slice_in_dim(state_in, stream_slice, stream_buf_idx, axis=1)

    new_state = _update_state_io(old_state_io, stream_slice, output)

    new_loop_state = {
        "state_io": new_state,
        "shift": new_shift,
        "circ_storage": new_circ_storage,
        "circ_storage_mover": new_circ_storage_mover,
        "loop_iteration": loop_iteration + 1,
        "prev_outputs": new_prev_outputs,
    }
    return new_loop_state

  def permute_output_micro_per_stage_dim(self, output):
    # The first real output (microbatch 0) takes a certain amount of loop iterations to finish and be pushed to state_io - it will land on a different index of state_io depending on the number of iterations.
    microbatch_0_idx = self.iterations_to_complete_first_microbatch() % self.microbatches_per_stage
    permutation = (
        np.arange(self.microbatches_per_stage) + microbatch_0_idx
    ) % self.microbatches_per_stage  # permute so the value in land_idx is moved into idx 0, and (land_idx + 1) appear in idx 1, etc
    output = output[:, permutation]
    return output

  def get_main_vmap_func(self):
    def func_to_vmap(body_instance, stages_inputs, stages_segment_ids, stages_positions, deterministic, model_mode):
      # nn.vmap requires either a nn.module class or a function whose first argument is a nn.module instance.
      return body_instance(stages_inputs, stages_segment_ids, stages_positions, deterministic, model_mode)

    vmap_func = nn.vmap(
        func_to_vmap,
        in_axes=(0, 0, 0, None, None),
        spmd_axis_name="stage",
        variable_axes={"params": 0},
        split_rngs={"params": self.is_initializing()},
        metadata_params={
            nn.PARTITION_NAME: "layers",
            "sub_weight_split_dims_mapping": (None),
            "is_initializing": self.is_initializing(),
            "x_times": self.num_stages,
        },
    )
    return vmap_func

  def run_one_iteration(self, loop_state, positions, segment_ids, deterministic, model_mode, decoder_layer_instance):
    """Run one loop iteration - gets weights and inputs for each stage, run the stages in parallel, and update the loop state."""
    state_io = loop_state["state_io"]
    shift = loop_state["shift"]
    circ_storage = loop_state["circ_storage"]
    loop_iteration = loop_state["loop_iteration"]

    microbatch_ids, _ = self.get_microbatch_and_repeat_ids(loop_iteration)

    stages_inputs = self.get_iteration_inputs(loop_iteration, state_io, circ_storage, shift)
    # We checkpoint stages_inputs since we are grabbing only one slice of the state_io, don't need to save the entire buffer.
    stages_inputs = jax.ad_checkpoint.checkpoint_name(stages_inputs, "iteration_input")
    stages_positions = self.vmap_gather(positions, microbatch_ids, 0) if positions is not None else None
    stages_segment_ids = self.vmap_gather(segment_ids, microbatch_ids, 0) if segment_ids is not None else None

    vmap_func = self.get_main_vmap_func()

    if self.config.num_pipeline_repeats > 1:
      _, repeat_ids = self.get_microbatch_and_repeat_ids(loop_iteration)

      def prepare_vars_for_main_vmap(weights):
        def gather_weights_for_stages_in(weights):
          return jax.tree.map(
              functools.partial(
                  self.vmap_parallel_gather, repeat_ids=repeat_ids, repeat_dim_in_weights=0, stages_dim_in_weights=1
              ),
              weights,
          )

        circular_metadata_params = {
            nn.PARTITION_NAME: "circular_repeats",
            "sub_weight_split_dims_mapping": (None,),
            "is_initializing": self.is_initializing(),
            "x_times": self.config.num_pipeline_repeats,
            "optimizer_dims_mapping": None,
        }
        weights = meta.remove_axis(
            weights, 0, circular_metadata_params
        )  # Remove the circular metadata axis, this axis will be removed when passed to the main vmap, only one circular entry per stage.
        weights = gather_weights_for_stages_in(weights)
        return weights

      vmap_func = nn.map_variables(
          vmap_func,
          mapped_collections=["params", "non_trainable", "summaries", "intermediates"],
          mutable=True,
          trans_in_fn=prepare_vars_for_main_vmap,
      )

    stages_output = vmap_func(
        decoder_layer_instance, stages_inputs, stages_segment_ids, stages_positions, deterministic, model_mode
    )
    if self.config.scan_layers:
      stages_output = stages_output[0]

    new_state = self.get_new_loop_state(stages_output, loop_state)
    return new_state

  @nn.compact
  def __call__(
      self,
      inputs: jnp.ndarray,
      segment_ids: jnp.ndarray,
      positions: jnp.ndarray,
      deterministic: bool,
      model_mode=common_types.MODEL_MODE_TRAIN,
  ) -> jnp.ndarray:
    """The main method that maps the series of decoder layer inputs to final layer outputs.
    Has the same signature of a single decoder layer, and expects the same shapes, e.g. the inputs should have shape [global_batch], and internally
    this will be reshapped into microbatches.
    """
    # Reshape inputs of [global_batch, ...] to [microbatches, pipeline_microbatch_sizes, ...]
    inputs = inputs.reshape(
        (
            self.config.num_pipeline_microbatches,
            self.pipeline_microbatch_size,
            self.config.max_target_length,
            self.config.emb_dim,
        )
    )
    example_inputs = jax.lax.broadcast(inputs[0], [self.num_stages])  # dummy inputs fed to initialize the module weights.
    if positions is not None:
      positions = positions.reshape(
          (self.config.num_pipeline_microbatches, self.pipeline_microbatch_size, self.config.max_target_length)
      )
      example_position = jax.lax.broadcast(positions[0], [self.num_stages])
      position_idx = 0
    else:
      example_position = None
      position_idx = None
    if segment_ids is not None:
      segment_ids = segment_ids.reshape(
          (self.config.num_pipeline_microbatches, self.pipeline_microbatch_size, self.config.max_target_length)
      )
      example_segmentation = jax.lax.broadcast(segment_ids[0], [self.num_stages])
      segment_idx = 0
    else:
      example_segmentation = None
      segment_idx = None

    loop_state = self.init_states(inputs)

    # Each microbatch should go through each stage (with repeats) - so there is num_micro * (num_stages * repeats) compute to perform
    # Each iteration is vmapped by num_stages, so the number of iterations should be num_micro * num_stages * repeats / num_stages = num_micro * repeats
    # However due to the pipeline bubble some iterations process less than num_stages microbatches. It takes
    # num_micro * repeat iterations for the last microbatch to start the final repeat, then an additional num_stages - 1 to finish the final repeat.
    # Thus the total iterations is num_micro * repeat + num_stages - 1, and we may consider the num_stages - 1 as bubble.
    # The bubble doubles when we use forwarding delay.
    bubble_iterations = self.forwarding_delay * (self.num_stages - 1)
    real_iterations = self.config.num_pipeline_microbatches * self.config.num_pipeline_repeats
    total_iterations = real_iterations + bubble_iterations

    if self.is_initializing():
      vmap_func = self.get_main_vmap_func()

      if self.config.num_pipeline_repeats > 1:
        # To shard the weights on initialization for the circular pipeline we create weights of
        # shape [num_repeat, num_stages, ...] (e.g. [num_repeat, num_stages, embed, mlp]) and shard the num_stages axis.
        # We wrap the main stage vmap with a num_repeat vmap to generate this axis only for parameter initialization.
        vmap_func = nn.vmap(
            vmap_func,
            in_axes=(0, segment_idx, position_idx, None, None),
            variable_axes={
                "params": 0,
                "non_trainable": 0,
                "hyper_params": 0,
            },
            split_rngs={"params": True},
            metadata_params={
                nn.PARTITION_NAME: "circular_repeats",
                "sub_weight_split_dims_mapping": (None,),
                "is_initializing": True,
                "x_times": self.config.num_pipeline_repeats,
                "optimizer_dims_mapping": None,
            },
        )

        example_inputs = jax.lax.broadcast(example_inputs, [self.config.num_pipeline_repeats])
        example_segmentation = (
            jax.lax.broadcast(example_segmentation, [self.config.num_pipeline_repeats])
            if example_segmentation is not None
            else None
        )
        example_position = (
            jax.lax.broadcast(example_position, [self.config.num_pipeline_repeats]) if example_position is not None else None
        )
      # We only need to run one set of stages to initialize the variables, instead of looping over all microbatches for the full total_iterations.
      stage_outputs = vmap_func(
          self.layers, example_inputs, example_segmentation, example_position, deterministic, model_mode
      )
      if self.config.scan_layers:
        stage_outputs = stage_outputs[0]

      # We return something of the correct shape (global_batch, sequence, embed) by reshaping a single stages output which has
      # shape [pipeline_microbatch_size, sequence, embed]
      if self.config.num_pipeline_repeats > 1:
        stage_outputs = stage_outputs[0]  # Remove extra dimension created for the circular vmap
      broadcasted_stage_outpus = jax.lax.broadcast(
          stage_outputs[0], [self.config.micro_batch_size_to_train_on // self.pipeline_microbatch_size]
      )
      return jnp.reshape(
          broadcasted_stage_outpus,
          [self.config.micro_batch_size_to_train_on, self.config.max_target_length, self.config.emb_dim],
      )

    def run_iteration_scannable(model, loop_state, xs):
      # flax transforms like nn.scan and nn.remat can only be applied to nn.module classes or nn.module instances, so we explicitly wrap
      # the run_one_iteration in this method - the first argument model (i.e. self) is a nn.module instance.
      return model.run_one_iteration(loop_state, positions, segment_ids, deterministic, model_mode, model.layers), None

    if self.remat_policy is not None:
      remat_policy = jax.checkpoint_policies.save_from_both_policies(
          self.remat_policy, jax.checkpoint_policies.save_only_these_names("iteration_input")
      )
    else:
      remat_policy = jax.checkpoint_policies.save_only_these_names("iteration_input")
    run_one_iteration_rematted = nn.remat(
        run_iteration_scannable,
        prevent_cse=not self.config.scan_pipeline_iterations,  # prevent_cse not used with scan
        policy=remat_policy,
    )

    # The scan cannot be used on init since it broadcasts the weights, which aren't yet initialized.
    if self.config.scan_pipeline_iterations:
      variable_carry = []
      variable_broadcast = ["params"]  # All loop iterations need the weights for the full pipeline.
      if self.is_mutable_collection("non_trainable"):
        variable_carry.append("non_trainable")
      else:
        variable_broadcast.append("non_trainable")
      run_all_iterations_scanned = nn.scan(
          run_one_iteration_rematted,
          variable_axes={
              "summaries": 0,
              "aux_loss": 0,
              "intermediates": 0,
              "hyper_params": 0,
          },
          variable_broadcast=variable_broadcast,
          variable_carry=variable_carry,
          # Dropout/aqt keys will be split for each iteration.
          split_rngs={"random": True},
          length=total_iterations,
      )
      loop_state, _ = run_all_iterations_scanned(self, loop_state, None)
    else:
      for loop_iteration in range(total_iterations):
        loop_state, _ = run_one_iteration_rematted(self, loop_state, None)

    # The final output is located in the input/output array, however the output microbatches may be permuted relative to the input
    final_output = self.permute_output_micro_per_stage_dim(loop_state["state_io"])

    # reshape outputs to match input shape of total batch instead of microbatches [batch, sequence, embed]
    final_output = jnp.reshape(
        final_output, (self.config.micro_batch_size_to_train_on, self.config.max_target_length, self.config.emb_dim)
    )

    return final_output<|MERGE_RESOLUTION|>--- conflicted
+++ resolved
@@ -271,12 +271,8 @@
     old_circ_storage_mover = loop_state["circ_storage_mover"]
     loop_iteration = loop_state["loop_iteration"]
     old_prev_outputs = loop_state["prev_outputs"]
-<<<<<<< HEAD
-    # Shift becomes a rotated-right version of the previous output
-=======
 
     # Shift becomes a rotated right version of the previous output
->>>>>>> a9197e3a
     def _rotate_right(output_in):
       # Use lax.slice to avoid generating a gather.
       last = jax.lax.slice_in_dim(output_in, self.num_stages - 1, self.num_stages, axis=0)
