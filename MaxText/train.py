--- conflicted
+++ resolved
@@ -640,15 +640,11 @@
         state, metrics = p_train_step(state, example_batch, nextrng)
 
     new_time = datetime.datetime.now()
-<<<<<<< HEAD
-    record_scalar_metrics(metrics, new_time - last_step_completion, per_device_tflops, learning_rate_schedule(step))
+    record_scalar_metrics(metrics, new_time - last_step_completion, per_device_tflops, learning_rate_schedule(step), per_device_tokens)
     step_time_delta = new_time - last_step_completion
     max_logging.log(f"completed step: {step}, seconds: {step_time_delta.total_seconds()}, "
           f"TFLOP/s/device: {per_device_tflops / step_time_delta.total_seconds()}, "
           f"loss: {metrics['scalar']['learning/loss']:.3f}")
-=======
-    record_scalar_metrics(metrics, new_time - last_step_completion, per_device_tflops, learning_rate_schedule(step), per_device_tokens)
->>>>>>> 14379df4
     last_step_completion = new_time
 
     if checkpoint_manager is not None:
@@ -676,12 +672,8 @@
         max_logging.log(f"Completed eval step {eval_step_count}")
         eval_step_count += 1
       eval_loss = cumulative_eval_metrics["total_loss"] / (cumulative_eval_metrics["total_weights"] + EPS)
-<<<<<<< HEAD
-      max_logging.log(f"average loss after {step=}: {eval_loss=}, total_weights={cumulative_eval_metrics['total_weights']}")
+      max_logging.log(f"average loss after {step=}: {eval_step_count=}, {eval_loss=}, total_weights={cumulative_eval_metrics['total_weights']}")
       mllog_utils.early_stop_check(config, step, eval_loss, start_step)
-=======
-      max_logging.log(f"average loss after {step=}: {eval_step_count=}, {eval_loss=}, total_weights={cumulative_eval_metrics['total_weights']}")
->>>>>>> 14379df4
       if eval_loss <= config.target_eval_loss:
         max_logging.log(f"Early stop and exit loop after reaching {config.target_eval_loss=}")
         prof.deactivate()
