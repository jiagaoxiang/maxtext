# Copyright 2023 Google LLC
#
# Licensed under the Apache License, Version 2.0 (the "License");
# you may not use this file except in compliance with the License.
# You may obtain a copy of the License at
#
#      https://www.apache.org/licenses/LICENSE-2.0
#
# Unless required by applicable law or agreed to in writing, software
# distributed under the License is distributed on an "AS IS" BASIS,
# WITHOUT WARRANTIES OR CONDITIONS OF ANY KIND, either express or implied.
# See the License for the specific language governing permissions and
# limitations under the License.

# This sentinel is a reminder to choose a real run name.
# If there is already a checkpoint under this run, that checkpoint will auto-resume.
run_name: ""

model_name: "default" # override config settings to match a specific model. other than the override, nothing should use this!
normalization_layer_epsilon: 1.e-05

################################## CHECKPOINTING ##################################
# Checkpointing makes the following choices in the following order, starting with (1):
#   (1) If there is already a checkpoint for this run_name, we load the latest entire checkpoint.
#     This ensures if we're resuming a run after preemption or hardware failure we lose minimum state.
#   (2) Same priority and mutually exclusive -- you can't set both!
#      * If load_parameters_path is set, we load a parameter only checkpoint from that path.
#      * If load_full_state_path is set, we load a full state checkpoint from that path.
#   (3) We don't load a checkpoint and initialize state instead!

# Loads a just parameters from a specific directory
# e.g. gs://my-base-output-directory/my-previous-run-name/checkpoints/items/NUMBER or NUMBER/items
load_parameters_path: ""
# Loads a full checkpoint including optimizer state and step count from a specific directory
# e.g. gs://my-base-output-directory/my-previous-run-name/checkpoints/items/NUMBER or NUMBER/items
load_full_state_path: ""

# If enable_checkpointing is true, an asynchronous checkpointer will be used if
# async_checkpointing is true, else a synchronous one is used. If you have
# problems with the checkpointer we recommend trying the synchronous one.
enable_checkpointing: True
async_checkpointing: True
checkpoint_period: 10_000
# enables one replica to read the ckpt then broadcast to the rest
enable_single_replica_ckpt_restoring: False

force_unroll: False # during generate_param_only_checkpoint should we unroll the loop?

# checkpointing using orbax has two important parameters: array driver
# and its underlying storage - the kvstore (preferably ocdbt)
# orbax supports setting a target file size, chunking a single 
# large arrays into small physical files (<2GB) can speed up distributed and over 
# the network loading enormously
checkpoint_storage_target_data_file_size_bytes: 2147483648
checkpoint_storage_use_ocdbt: True
checkpoint_storage_use_zarr3: True
############################### END CHECKPOINTING ##################################


reuse_example_batch: 0 # for testing TPU performance, this options repeated uses the same batch.

metrics_file: "" # for testing, local file that stores scalar metrics. If empty, no metrics are written.
# If true save metrics such as loss and TFLOPS to GCS in {base_output_directory}/{run_name}/metrics/
gcs_metrics: False

# If true save config to GCS in {base_output_directory}/{run_name}/
save_config_to_gcs: False

# Activation dtypes.
dtype: "bfloat16"
# Used to configure quantization in the transformer layers, defaults to null implying bf16.
# Possible alternative settings are as follows:
# 'int8' for dynamic range quantization using 8-bits
# 'int8w' for weights only quantization using 8-bits
# 'int4w' for weights only quantization using 4-bits
# 'intmp' for mixed precision weight only quantization based on config file
# 'fp8' for 8-bit floating-point GeMMs on NVIDIA GPUs.
quantization: ""
# Choose one of default, high, and highest.
# https://kolonist26-jax-kr.readthedocs.io/en/latest/jax.lax.html#jax.lax.Precision
matmul_precision: "default"
activations_in_float32: False # Sets activations to float32 before nonlinearity it true, else dtype
# Path to file with quantization config - only used for mixed precision.
# Example configs in ../Maxtext/configs/quantization
# Allows us to configure different bits, tiling and scale for quantizing selected weights.
# Bits represents number of bits to quantize to,
# tile-size represents the tiling sized used in AQT tiled_dot_general,
# Value of scale is used to scale the abs_max value used for AQT quantization
# Defaults values are 8 bits, tile-size=-1 (no tiling) and scale=1.
quant_cfg_path: ""
quantize_kvcache: False # Set to True to quantize KV Cache values, defaults to False
# Valid kv_quant_axis values:
#   - "" is valid only when quantize_kvcache is False
#   - "dkv" indicates quantize kv cache over the cache_kv, i.e. kv dimension axis
#   - "heads_and_dkv" indicates quantize kv cache over cache_heads and cache_kv axes
# Default to "heads_and_dkv" for faster compution, kv_quant_axis is not used when quantize_kvcache is False
#   - "dkv" is expected with better accuracy but degraded computation
kv_quant_axis: "heads_and_dkv"
kv_quant_dtype: "int8"
checkpoint_is_quantized: False # Set to True if reading from a saved aqt quantized checkpoint
# Saves params quantized on fly at following path
save_quantized_params_path: ""

# Shard the range finding operation for quantization. By default this is set to number of slices.
quantization_local_shard_count: -1

decoder_block: "llama2" # which style of DecoderBlock to use.
# Global parameter scale needs to be a power of 2. If you want finer grained control of the model sizes
# then you should explicitly set base_embed_dim, base_num_query_heads, base_num_kv_heads,
# base_mlp_dim, base_num_decoder_layers and/or head_dim.
weight_dtype: float32
global_parameter_scale: 1
base_emb_dim: 2048
base_num_query_heads: 16
base_num_kv_heads: 16
base_mlp_dim: 7168
base_num_decoder_layers: 16
head_dim: 128
mlp_activations: ["silu", "linear"]
dropout_rate: 0
logits_via_embedding: False
normalize_embedding_logits: True  # whether to normlize pre-softmax logits if logits_via_embedding is true
logits_dot_in_fp32: False  # whether to use fp32 in logits_dense or shared_embedding dot product for stability
cast_logits_to_fp32: True # whether to cast the logits to fp32. The higher precision is generally beneficial, but it can vary slightly.

# mixture of experts (moe)
num_experts: 1
num_experts_per_tok: 1
megablox: True
capacity_factor: -1.0 # a factor to decide expert capacity for token dropping, and no dropping by default
load_balance_loss_weight: 0.01 # weight for the load balance loss

# mixture of experts (moe)
num_experts: 1
num_experts_per_tok: 1
megablox: True
capacity_factor: -1 # a factor to decide expert capacity for token dropping, and no dropping by default

# pipeline parallelism
# The number of decoder layers is equal to the product of num_stages, num_layers_per_pipeline_stage and num_pipeline_repeats.
# There is a tradeoff between the num_layers_per_pipeline_stage and num_pipeline_repeats: The more layers per stage the easier
# it is to hide the pipeline communication behind the compute since there is more compute per stage, however there will be a larger bubble
# since there are fewer repeats. Similarly there is tradeoff for num_pipeline_microbatches - more microbatches leads to a smaller bubble,
# but a smaller size per microbatch which may hurt per-stage performance. Additionally note when microbatches > num_stages we have the opportunity to
# perform the circular transfer (last stage to first) asynchronously.
# The bubble fraction is (num_stages - 1) / (num_pipeline_repeats * num_pipeline_microbatches + num_stages - 1)
num_layers_per_pipeline_stage: 1
# The number of repeats will be set to num_decoder_layers / (num_pipeline_stages * num_layers_per_pipeline_stage)
num_pipeline_repeats: -1
# num_pipeline_microbatches must be a multiple of the number of pipeline stages. By default it is set to the number of stages.
# Note the microbatch_size is given by global_batch_size / num_pipeline_microbatches, where global_batch_size = per_device_batch_size * num_devices
num_pipeline_microbatches: -1
scan_pipeline_iterations: True # This can be set independently of scan_layers, which is relevant when num_layers_per_pipeline_stage > 1.
pipeline_delay_activation_forwarding: False # This delays the activation forwarding one loop iteration simplifying XLA's task of overlapping since
# the communication and compute in each iteration are now independent. However this comes at the cost of doubling the pipeline bubble,
# and you must set the number of microbatches to at least 2 * num_stages (the minimum 2 * num_stages is set by default with this delay).

# Choose 'remat_policy' between 'minimal', 'save_dot_except_mlpwi', 'save_dot_except_mlp', 'save_qkv_proj', 'qkv_proj_offloaded', 'minimal_offloaded', 'save_out_proj' and 'full'.
# These options offer a trade-off between speed (fastest to slowest) and HBM usage (highest to lowest)
remat_policy: 'full'
scan_layers: True
param_scan_axis: 1

# The attention parameter dictates the specific algorithm/methodology used to compute the attention scores
# The attention_type parameter determines the variants of attention, e.g. global or local_sliding
attention: 'autoselected' # Supported attention: autoselected, dot_product, flash, cudnn_flash_te
attention_type: 'global' # Supported attention_type: global, local_sliding
sliding_window_size: 0
attn_logits_soft_cap: 0.0
final_logits_soft_cap: 0.0
use_post_attn_norm: False
use_post_ffw_norm: False


# Combine matmuls for QKV and MLP
fused_qkv: False
fused_mlp: False

record_internal_nn_metrics: 0

# Output directory
# Create a GCS bucket, e.g. my-maxtext-outputs and set this to "gs://my-maxtext-outputs/"
base_output_directory: ""

# Whether or not to enable emergency checkpoint. If True, `local_checkpoint_directory` and a non-zero `local_checkpoint_period` must also be specified.
# Emergency checkpoint is an experimental Orbax feature that: periodically saves to persistent storage and, with a larger invertal, saves to a local directory.
# During restore, if a local copy is available in any slice, it will be broadcast to other slices without having to fetch from persistent storage.
# See more details on https://github.com/google/orbax/tree/main/checkpoint/orbax/checkpoint/experimental/emergency.
enable_emergency_checkpoint: False

# It should be specified when and only when `enable_emergency_checkpoint` is True.
local_checkpoint_directory: ""

# It should be a positive number when and only when `enable_emergency_checkpoint` is True.
local_checkpoint_period: 0

# Jax cache directory
jax_cache_dir: "~/jax_cache"

# Hardware
hardware: 'tpu' # Supported hardware types are 'tpu', 'gpu', 'gpu_multiprocess' and 'cpu'

# Parallelism
mesh_axes: ['data', 'stage', 'fsdp', 'fsdp_transpose', 'sequence', 'tensor', 'expert', 'autoregressive']
logical_axis_rules: [
                      ['activation_batch', ['data', 'fsdp', 'fsdp_transpose', 'expert']],
                      ['activation_batch_no_exp', ['data', 'fsdp', 'fsdp_transpose']],
                       # For pipeline parallelism the pre and post decoder layer tensors' batch dimension is sharded by stages.
                       # Microbatches are sharded by stage, so moving out of and into this sharding should be a local reshape.
                       # The "stage" needs to be listed first since the microbatch dimension is first before the reshape.
                      ['activation_embed_and_logits_batch', ['stage', 'data', 'fsdp', 'fsdp_transpose', 'expert']],
                      ['activation_heads', ['tensor','sequence']],
                      ['activation_kv_heads', ['tensor','sequence']],
                      ['activation_length', 'sequence'],
                      ['activation_embed', 'tensor'],
                      ['activation_mlp', 'tensor'],
                      ['activation_kv', 'tensor'],
                      ['activation_kv_batch', ['data', 'fsdp', 'fsdp_transpose', 'expert']],
                      ['activation_kv_head_dim', 'tensor'],
                      ['activation_vocab', ['tensor', 'sequence']],
                      ['activation_vocab', 'tensor'],
                      ['activation_vocab', 'sequence'],
                      ['activation_stage', 'stage'],
                      ['activation_exp', 'expert'],
                      ['mlp', ['fsdp_transpose', 'tensor', 'autoregressive']],
                      ['vocab', ['tensor', 'autoregressive']],
                      ['embed', ['fsdp', 'fsdp_transpose', 'sequence', 'expert']],
                      ['embed', ['fsdp', 'sequence', 'expert']],
                      ['embed_no_exp', ['fsdp', 'fsdp_transpose', 'sequence']],
                      ['embed_no_exp', ['fsdp', 'sequence']],
                      ['norm', 'tensor'],
                      ['heads', ['tensor', 'autoregressive']],
                      ['layers', 'stage'],
                      ['kv', []],
                      ['kv_heads', ['tensor', 'autoregressive']],
                      ['kv_head_dim', []],
                      ['cache_batch', []],
                      ['cache_heads', ['autoregressive', 'tensor']],
                      ['cache_kv', []],
                      ['cache_sequence', []],
                      ['exp', 'expert'],
                    ]
# Axes used for DCN must be earlier in this list than ICI, see (b/339009148) for details
data_sharding: [['data', 'stage', 'fsdp', 'fsdp_transpose', 'sequence', 'tensor', 'expert', 'autoregressive']]

# One axis for each parallelism type may hold a placeholder (-1)
# value to auto-shard based on available slices and devices.
# By default, product of the DCN axes should equal number of slices
# and product of the ICI axes should equal number of devices per slice.
dcn_data_parallelism: -1  # recommended DCN axis to be auto-sharded
dcn_fsdp_parallelism: 1
dcn_fsdp_transpose_parallelism: 1
dcn_sequence_parallelism: 1  # never recommended
dcn_tensor_parallelism: 1 # never recommended
dcn_pipeline_parallelism: 1
dcn_expert_parallelism: 1
dcn_autoregressive_parallelism: 1 # never recommended
ici_data_parallelism: 1
ici_fsdp_parallelism: -1 # recommended ICI axis to be auto-sharded
ici_fsdp_transpose_parallelism: 1
ici_sequence_parallelism: 1
ici_tensor_parallelism: 1
ici_autoregressive_parallelism: 1
ici_pipeline_parallelism: 1
ici_expert_parallelism: 1

# The number of TPU slices is automatically determined, you should not set this explicitly. For ahead of time compilation,
# you should set compile_toplogy_num_slices, which will in turn set this value. For non-TPU environments this is set to 1.
num_slices: -1

# Tokenizer
vocab_size: 32_000 # powers of 2 for sharding
tokenizer_path: "assets/tokenizer.llama2"
tokenize_train_data: True  # False if the dataset is pre-tokenized
tokenize_eval_data: True  # False if the dataset is pre-tokenized
add_bos: True
add_eos: True

# Dataset
per_device_batch_size: 12.0
expansion_factor_real_data: -1 # if -1 then all hosts will load real data, else total_hosts//expansion_factor_real_data will pull data from GCS.
eval_per_device_batch_size: 0
max_corpus_chars: 10_000_000
train_data_column: 'text'
eval_data_column: 'text'
# dataset_type must be synthetic, hf, grain, tfds
# details in: https://github.com/google/maxtext/blob/main/getting_started/Data_Input_Pipeline.md
dataset_type: tfds
# for TFDS input pipeline (dataset_type=tfds)
dataset_path: "" # your path given as argument in download_dataset.sh, e.g. "gs://my-maxtext-dataset/"
dataset_name: 'c4/en:3.0.1'
eval_dataset_name: 'c4/en:3.0.1'
eval_split: 'validation'
# for HuggingFace input pipeline (dataset_type=hf)
hf_path: ''
hf_data_dir: ''
hf_train_files: ''
hf_eval_split: ''
hf_eval_files: ''
hf_access_token: ''
# for Grain input pipeline (dataset_type=grain)
grain_train_files: ''
grain_eval_files: ''
grain_worker_count: 1

# Training loop
steps: 150_001 # If set to -1 then will inherit value from learning_rate_schedule_steps
log_period: 100 # Flushes Tensorboard

# We take inspiration from Llama2's learning rate (LR) schedule, see https://arxiv.org/pdf/2307.09288.pdf section 2.2
# Learning rate schedule has either two or three parts:
# 1) Linear warmup from 0 to [learning_rate] over steps 0 to [learning_rate_schedule_steps * warmup_steps_fraction]
# 2) Cosine decay from [learning_rate] to [learning_rate * cosine_learning_rate_final_fraction] from warmup to learning_rate_schedule_steps
# 3) Constant learning rate of 0 from learning_rate_schedule_steps to steps.
# The zero learning rate section can be used to more accurately measure the fully trained model's performance.
learning_rate: 3.e-5
cosine_learning_rate_final_fraction: 0.1
warmup_steps_fraction: 0.1
learning_rate_schedule_steps: -1 # By default the length of the schedule is set to the number of steps.
# However you may choose a longer schedule (learning_rate_schedule_steps > steps), in which case the training will end before
# dropping fully down. Or you may choose a shorter schedule, where the unspecified steps will have a learning rate of 0.

max_target_length: 2048 # Maximum sequence length
max_prefill_predict_length: 64 # Maximum length for the prefill when doing autoregression
prompt: "I love to" # Prompt for language model sampling.
load_from_prefill_dir: False # If true, decode.py doesn't "prefill" but just reads from directory
prefill_cache_dir: "" # If set and load_from_prefill_dir, decode.py reads from directory. If set, decode.py writes to directory
autoregressive_decode_assert: ""

# For nsys profiler, pass the training command to nsys command
# e.g. nsys profile -s none --force-overwrite true --capture-range=cudaProfilerApi --capture-range-end=stop {training command}
profiler: "" # Supported profiler: '', xplane, nsys
# If set to true, upload all profiler results from all hosts. Otherwise, only upload the profiler result from the first host.
upload_all_profiler_results: False
# Skip first n steps for profiling, to omit things like compilation and to give
# the iteration time a chance to stabilize.
skip_first_n_steps_for_profiler: 1
# Profile for a small number of steps to avoid a large profile file size.
profiler_steps: 5

# When dropout is false the model is a deterministic function of the
# data_shuffle_seed and init_weights_seed (i.e. reproducible losses)
enable_dropout: True
enable_data_shuffling: True
data_shuffle_seed: 0
init_weights_seed: 0

# You may disable clipping by setting gradient_clipping_threshold to zero.
gradient_clipping_threshold: 1.0

# Instead of updating the weights every step, you may effectively use a larger
# batch by accumulating the gradient over a set of steps.
gradient_accumulation_steps: 1

# AdamW optimizer parameters
# We use AdamW following Llama2's training details, see https://arxiv.org/pdf/2307.09288.pdf section 2.2
opt_type: "adamw"  # one of "adam_pax" or "adamw"
adam_b1: 0.9 # Exponential decay rate to track the first moment of past gradients.
adam_b2: 0.95 # Exponential decay rate to track the second moment of past gradients.
adam_eps: 1.e-8 # A small constant applied to denominator outside of the square root.
adam_eps_root: 0. # A small constant applied to denominator inside the square root.
adam_weight_decay: 0.1 # AdamW Weight decay

# Stack trace parameters
collect_stack_trace: False
stack_trace_to_cloud: False  # Uploads to cloud logging if True, else to the console if False.
stack_trace_interval_seconds: 600  # Stack trace collection frequency in seconds.

# Use iota operator in Embed
use_iota_embed: False
# use positional embedding
use_untrainable_positional_embedding: False
trainable_position_size: -1  # enable gpt3 position embedding with a positive trainable_position_size
# Rope parameters
rope_min_timescale: 1
rope_max_timescale: 10_000

# Ahead of time Compilation (aka AOT)
# Only set these arguments if you are running train_compile or loading a compiled train step.
compiled_trainstep_file: "" # Name of saved serialized compiled train_step, e.g. compiled_train_v5e-256.pickle
compile_topology: '' # Target hardware version, e.g. 'v5e-256'
compile_topology_num_slices: -1 # Number of target slices, set to a positive integer.

decode_sampling_strategy: "greedy" # decode_sampling_strategy should be one of greedy, weighted, nucleus, or topk
decode_sampling_nucleus_p: -1 # set if you're doing nucleus / top-p
decode_sampling_top_k: 0 # set if you're doing top-k
decode_sampling_temperature: 1.

eval_interval: -1  # the specific number of train step between eval_step
eval_steps: -1  # only run this number of batches for eval, for debugging use
target_eval_loss: 0.  # early stop once reaching target eval_loss

# Goodput parameters
enable_goodput_recording: False
monitor_goodput: False
goodput_upload_interval_seconds: 60

# Vertex AI Tensorboard Configurations - https://github.com/google/maxtext/tree/main/getting_started/Use_Vertex_AI_Tensorboard.md
# Set to True for GCE, False if running via XPK
use_vertex_tensorboard: False
# Project to create Vertex AI Tensorboard in for GCE, blank if project is set using 'gcloud config set project'
# Set this to blank if running via XPK
vertex_tensorboard_project: ""
# Region to create Vertex AI Tensorboard in for GCE, blank if running via XPK
# Vertex AI supported regions: https://cloud.google.com/vertex-ai/docs/general/locations#available-regions
vertex_tensorboard_region: ""

# If set to True, MaxText will perform extra checks using jax.checkify. Note that this will effect performance.
max_checkify: False

# Inference
inference_microbenchmark_prefill_lengths: "64,128,256,512,1024"
inference_microbenchmark_stages: "prefill,generate"
inference_microbenchmark_loop_iters: 10
inference_microbenchmark_log_file_path: ""
inference_metadata_file: "" # path to a json file
enable_model_warmup: False


# KV Cache layout control
# Logical layout: 0,1,2,3 ; CACHE_BATCH, CACHE_SEQUENCE, CACHE_HEADS, CACHE_KV
# Default layout: 1,2,0,3 ; CACHE_SEQUENCE, CACHE_HEADS, CACHE_BATCH, CACHE_KV
prefill_cache_axis_order: "1,2,0,3"
ar_cache_axis_order: "1,2,0,3"

# Compute layout control
# Default layout: 0,1,2,3 ; BATCH, LENGTH, HEAD, D_KV
# Currently only support compute layout: 0,1,2,3 and 0,2,1,3
compute_axis_order: "0,1,2,3"

reshape_q: False

# Maxengine Metrics
prometheus_port: 0

# Maxengine server
enable_jax_profiler: False
jax_profiler_port: 9999

# Checkpoint Structured logging
enable_checkpoint_cloud_logger: False
enable_checkpoint_standard_logger: False

# Single-controller
enable_single_controller: False

# Split physical axes for https://jax.readthedocs.io/en/latest/_autosummary/jax.experimental.mesh_utils.create_device_mesh.html
allow_split_physical_axes: False

<<<<<<< HEAD
# Attributes needed for the MaxText checkpointing loop using standalone_checkpointer.
gcs_metrics_bucket: distributed-checkpointing-metrics
# The simulated interval of a step.
per_step_interval: 0.0
# The target per checkpoint size that Orbax is writing with. The unit is in bytes.
# Therefore, 200000000 for 200 MB. If negative, the default Orbax checkpoint size
# is used.
# This translates to the Orbax parameter at
# https://source.corp.google.com/piper///depot/google3/third_party/py/orbax/checkpoint/pytree_checkpoint_handler.py;l=1001?q=%20ocdbt_target_data_file_size%20f:orbax
ocdbt_target_data_file_size: -1
# Specifies the maximum number of checkpoints to keep and older checkpoints are removed.
# This translates to the Orbax parameter at 
# https://source.corp.google.com/piper///depot/google3/third_party/py/orbax/checkpoint/checkpoint_manager.py;l=158?q=%20max_to_keep%20f:orbax.
max_ckpts_to_keep: -1
# Whether to enable background deletion for the older checkpoints.
# Suggest this to be True to avoid checkpoint deletion being factored into the write time.
enable_background_delete: True
# At the end of the workload, the maximum time the workload will wait for any lingering
# old checkpoints to be deleted. Default to be 20 hrs.
final_ckpts_deletion_timeout_in_s: 72000
=======
use_ragged_attention: False
ragged_block_size: 256

### Splash attention block sizes
# These can be tuned for specific hardware generations, and can be set up to
# the model's sequence length.
sa_block_q: 512
sa_block_q_dkv: 512
sa_block_q_dq: 512
>>>>>>> 5d1e7a37
<|MERGE_RESOLUTION|>--- conflicted
+++ resolved
@@ -129,12 +129,6 @@
 megablox: True
 capacity_factor: -1.0 # a factor to decide expert capacity for token dropping, and no dropping by default
 load_balance_loss_weight: 0.01 # weight for the load balance loss
-
-# mixture of experts (moe)
-num_experts: 1
-num_experts_per_tok: 1
-megablox: True
-capacity_factor: -1 # a factor to decide expert capacity for token dropping, and no dropping by default
 
 # pipeline parallelism
 # The number of decoder layers is equal to the product of num_stages, num_layers_per_pipeline_stage and num_pipeline_repeats.
@@ -447,17 +441,20 @@
 # Split physical axes for https://jax.readthedocs.io/en/latest/_autosummary/jax.experimental.mesh_utils.create_device_mesh.html
 allow_split_physical_axes: False
 
-<<<<<<< HEAD
+use_ragged_attention: False
+ragged_block_size: 256
+
+### Splash attention block sizes
+# These can be tuned for specific hardware generations, and can be set up to
+# the model's sequence length.
+sa_block_q: 512
+sa_block_q_dkv: 512
+sa_block_q_dq: 512
+
 # Attributes needed for the MaxText checkpointing loop using standalone_checkpointer.
 gcs_metrics_bucket: distributed-checkpointing-metrics
 # The simulated interval of a step.
 per_step_interval: 0.0
-# The target per checkpoint size that Orbax is writing with. The unit is in bytes.
-# Therefore, 200000000 for 200 MB. If negative, the default Orbax checkpoint size
-# is used.
-# This translates to the Orbax parameter at
-# https://source.corp.google.com/piper///depot/google3/third_party/py/orbax/checkpoint/pytree_checkpoint_handler.py;l=1001?q=%20ocdbt_target_data_file_size%20f:orbax
-ocdbt_target_data_file_size: -1
 # Specifies the maximum number of checkpoints to keep and older checkpoints are removed.
 # This translates to the Orbax parameter at 
 # https://source.corp.google.com/piper///depot/google3/third_party/py/orbax/checkpoint/checkpoint_manager.py;l=158?q=%20max_to_keep%20f:orbax.
@@ -467,15 +464,4 @@
 enable_background_delete: True
 # At the end of the workload, the maximum time the workload will wait for any lingering
 # old checkpoints to be deleted. Default to be 20 hrs.
-final_ckpts_deletion_timeout_in_s: 72000
-=======
-use_ragged_attention: False
-ragged_block_size: 256
-
-### Splash attention block sizes
-# These can be tuned for specific hardware generations, and can be set up to
-# the model's sequence length.
-sa_block_q: 512
-sa_block_q_dkv: 512
-sa_block_q_dq: 512
->>>>>>> 5d1e7a37
+final_ckpts_deletion_timeout_in_s: 72000