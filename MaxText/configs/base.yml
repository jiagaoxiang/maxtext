--- conflicted
+++ resolved
@@ -144,14 +144,6 @@
 use_post_attn_norm: False
 use_post_ffw_norm: False
 
-<<<<<<< HEAD
-
-# The attention_type parameter determines the variants of attention, e.g. global or local_sliding
-attention_type: 'global'  # Supported attention_type: global, local_sliding
-sliding_window_size: 0
-attn_logits_soft_cap: 0.0
-=======
->>>>>>> e48d7b58
 
 # Combine matmuls for QKV and MLP
 fused_qkv: False
