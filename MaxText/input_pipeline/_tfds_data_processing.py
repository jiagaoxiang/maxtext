--- conflicted
+++ resolved
@@ -55,18 +55,11 @@
     )
     ds = ds_builder.as_dataset(split=data_split, read_config=read_config, shuffle_files=shuffle_files)
   else:
-<<<<<<< HEAD
-    warnings.warn(f"WARNING: Inefficient dataloading. Your {dataset_name} contains {ds_builder.info.splits[data_split].num_shards} shards, "
-                  f"smaller than {dataloading_host_count=}. This is known to lead to inefficient dataloading."
-                  "see https://github.com/google/maxtext/blob/main/getting_started/Data_Input_Pipeline.md#multihost-dataloading-best-practice"
-                  )
-=======
     warnings.warn(
         f"WARNING: Inefficient dataloading. Your {dataset_name} contains {ds_builder.info.splits[data_split].num_shards} shards, "
         f"smaller than {dataloading_host_count=}. This is known to lead to inefficient dataloading."
         "see https://github.com/google/maxtext/blob/main/getting_started/Data_Input_Pipeline.md#multihost-dataloading-best-practice"
     )
->>>>>>> 2b0dab75
     ds = ds_builder.as_dataset(split=data_split, read_config=read_config, shuffle_files=shuffle_files)
     ds = ds.shard(num_shards=dataloading_host_count, index=dataloading_host_index)
 
@@ -115,13 +108,9 @@
 
   # Shift inputs for teacher-forced training
   if shift:
-<<<<<<< HEAD
-    dataset = dataset.map(_input_pipeline_utils.shift_data_by_truncation, num_parallel_calls=tf.data.AUTOTUNE, deterministic=True)
-=======
     dataset = dataset.map(
         _input_pipeline_utils.shift_data_by_truncation, num_parallel_calls=tf.data.AUTOTUNE, deterministic=True
     )
->>>>>>> 2b0dab75
 
   # Perform greedy sequence packing and batching
   assert global_batch_size % global_mesh.size == 0, "Batch size should be divisible number of global devices."
@@ -153,27 +142,6 @@
 ):
   """load dataset, preprocess and return iterators"""
   train_ds = get_datasets(
-<<<<<<< HEAD
-    dataset_name=config.dataset_name,
-    data_split='train',
-    shuffle_files=config.enable_data_shuffling,
-    shuffle_seed=config.data_shuffle_seed,
-    dataloading_host_index=process_indices.index(jax.process_index()),
-    dataloading_host_count=len(process_indices),
-  )
-  train_iter = preprocessing_pipeline(
-    dataset=train_ds,
-    tokenizer_path=config.tokenizer_path,
-    global_batch_size=config.global_batch_size_to_load,
-    global_mesh=global_mesh,
-    max_target_length=config.max_target_length,
-    data_column_name=config.train_data_column,
-    shuffle=config.enable_data_shuffling,
-    data_shuffle_seed=config.data_shuffle_seed,
-    tokenize=config.tokenize_train_data,
-    add_bos=config.add_bos,
-    add_eos=config.add_eos,
-=======
       dataset_name=config.dataset_name,
       data_split="train",
       shuffle_files=config.enable_data_shuffling,
@@ -193,26 +161,16 @@
       tokenize=config.tokenize_train_data,
       add_bos=config.add_bos,
       add_eos=config.add_eos,
->>>>>>> 2b0dab75
   )
 
   if config.eval_interval > 0:
     eval_ds = get_datasets(
-<<<<<<< HEAD
-      dataset_name=config.eval_dataset_name,
-      data_split=config.eval_split,
-      shuffle_files=False,
-      shuffle_seed=config.data_shuffle_seed,
-      dataloading_host_index=process_indices.index(jax.process_index()),
-      dataloading_host_count=len(process_indices),
-=======
         dataset_name=config.eval_dataset_name,
         data_split=config.eval_split,
         shuffle_files=False,
         shuffle_seed=config.data_shuffle_seed,
         dataloading_host_index=process_indices.index(jax.process_index()),
         dataloading_host_count=len(process_indices),
->>>>>>> 2b0dab75
     )
 
     if config.eval_per_device_batch_size > 0:
