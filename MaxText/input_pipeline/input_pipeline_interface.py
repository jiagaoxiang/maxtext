"""
Copyright 2023 Google LLC

Licensed under the Apache License, Version 2.0 (the "License");
you may not use this file except in compliance with the License.
You may obtain a copy of the License at

     https://www.apache.org/licenses/LICENSE-2.0

Unless required by applicable law or agreed to in writing, software
distributed under the License is distributed on an "AS IS" BASIS,
WITHOUT WARRANTIES OR CONDITIONS OF ANY KIND, either express or implied.
See the License for the specific language governing permissions and
limitations under the License.
"""

"""Input pipeline"""

import numpy as np
import tensorflow as tf
import jax
import jax.numpy as jnp
from jax.sharding import PartitionSpec as P

from input_pipeline._tfds_data_processing import make_tfds_iterator
from input_pipeline._grain_data_processing import make_grain_iterator
from input_pipeline._tfds_data_processing_c4_mlperf import make_c4_mlperf_train_iterator, make_c4_mlperf_eval_iterator
from input_pipeline._hf_data_processing import make_hf_iterator
import multihost_dataloading


class SyntheticDataIterator:
  """Creates a synthetic data iterator for performance testing work"""

  def __init__(self, config, mesh):
    self.mesh = mesh
    self.config = config
    data_pspec = P(*config.data_sharding)
    data_pspec_shardings = jax.tree_util.tree_map(lambda p: jax.sharding.NamedSharding(mesh, p), data_pspec)
    self.data_generator = jax.jit(
        SyntheticDataIterator.raw_generate_synthetic_data, out_shardings=data_pspec_shardings, static_argnums=0
    )

  def __iter__(self):
    return self

  def __next__(self):
    with self.mesh:
      return self.data_generator(self.config)

  @staticmethod
  def raw_generate_synthetic_data(config):
    """Generates a single batch of synthetic data"""
    output = {}
    output["inputs"] = jax.numpy.zeros((config.global_batch_size_to_load, config.max_target_length), dtype=jax.numpy.int32)
    output["inputs_position"] = jax.numpy.zeros(
        (config.global_batch_size_to_load, config.max_target_length), dtype=jax.numpy.int32
    )
    output["inputs_segmentation"] = jax.numpy.ones(
        (config.global_batch_size_to_load, config.max_target_length), dtype=jax.numpy.int32
    )
    output["targets"] = jax.numpy.zeros((config.global_batch_size_to_load, config.max_target_length), dtype=jax.numpy.int32)
    output["targets_position"] = jax.numpy.zeros(
        (config.global_batch_size_to_load, config.max_target_length), dtype=jax.numpy.int32
    )
    output["targets_segmentation"] = jax.numpy.ones(
        (config.global_batch_size_to_load, config.max_target_length), dtype=jax.numpy.int32
    )
    return output


class BadSyntheticDataIterator:
  """Creates a Bad synthetic data iterator for loading on subset of hosts"""

  def __init__(self, config, mesh):
    self.mesh = mesh
    dataset = BadSyntheticDataIterator.get_bad_synthetic_data(config)
    self.data_generator = multihost_dataloading.MultiHostDataLoadIterator(dataset, self.mesh)

  def __iter__(self):
    return self.data_generator

  def __next__(self):
    return next(self.data_generator)

  @staticmethod
  def get_bad_synthetic_data(config):
    """fill negative value in synthetic data"""
    output = {}
    output["inputs"] = tf.data.Dataset.from_tensor_slices(np.full((1, config.max_target_length), -1, dtype=jax.numpy.int32))
    output["inputs_position"] = tf.data.Dataset.from_tensor_slices(
        np.full((1, config.max_target_length), -1, dtype=jax.numpy.int32)
    )
    output["inputs_segmentation"] = tf.data.Dataset.from_tensor_slices(
        np.full((1, config.max_target_length), -1, dtype=jax.numpy.int32)
    )
    output["targets"] = tf.data.Dataset.from_tensor_slices(np.full((1, config.max_target_length), -1, dtype=jax.numpy.int32))
    output["targets_position"] = tf.data.Dataset.from_tensor_slices(
        np.full((1, config.max_target_length), -1, dtype=jax.numpy.int32)
    )
    output["targets_segmentation"] = tf.data.Dataset.from_tensor_slices(
        np.full((1, config.max_target_length), -1, dtype=jax.numpy.int32)
    )
    dataset = tf.data.Dataset.zip((output))  # pytype: disable=wrong-arg-types
    dataset = dataset.repeat()
    dataset = dataset.batch(config.global_batch_size_to_load // jax.process_count())
    return dataset


def get_process_loading_real_data(config, mesh):
  """Get list of processes loading data from GCS when expansion_factor_real_data != -1"""
  sharding = jax.sharding.NamedSharding(mesh, P(*config.data_sharding))
  devices_indices_map = sharding.devices_indices_map((config.global_batch_size_to_load, config.max_target_length))
  batch_cutoff = config.global_batch_size_to_train_on
  process_loading_real_data = set()
  for p, indices in devices_indices_map.items():
    if indices[0].stop <= batch_cutoff:
      process_loading_real_data.add(p.process_index)
  return list(process_loading_real_data)


def make_mixed_train_iterator(config, mesh):
  """Return iterators according to dataset_type"""
  process_indices = get_process_loading_real_data(config, mesh)
  if config.expansion_factor_real_data != -1:  # assert number of hosts loading real data
    assert len(process_indices) == jax.process_count() // config.expansion_factor_real_data
  if jax.process_index() in process_indices:
    if config.dataset_type == "tfds":
      return make_tfds_iterator(config, mesh, process_indices)
    elif config.dataset_type == "grain":
<<<<<<< HEAD
      # Hardcoding this for now
      return make_grain_iterator(config, mesh, False, False, process_indices)
=======
      return make_grain_iterator(config, mesh, process_indices)
>>>>>>> 14379df4
    elif config.dataset_type == "hf":
      return make_hf_iterator(config, mesh, process_indices)
  else:
    return BadSyntheticDataIterator(config, mesh), None


def make_c4_mlperf_iterator(config, mesh):
  """Return iterators for c4_mlperf"""
  # TODO: Merge this function into make_mixed_train_iterator after:
  #   we independently split process_indices for training and evaluation iterators.
  process_indices = get_process_loading_real_data(config, mesh)
  if config.expansion_factor_real_data != -1:  # assert number of hosts loading real data
    assert len(process_indices) == jax.process_count() // config.expansion_factor_real_data
  print("Overwrite both add_bos and add_eos to False")
  if jax.process_index() in process_indices:
    train_iterator = make_c4_mlperf_train_iterator(config, mesh, add_bos=False, add_eos=False, process_indices=process_indices)
  else:
    train_iterator = BadSyntheticDataIterator(config, mesh)

  if config.eval_per_device_batch_size >= 0:
    effective_eval_per_device_batch_size = config.eval_per_device_batch_size
  else:
    effective_eval_per_device_batch_size = config.per_device_batch_size

  assert effective_eval_per_device_batch_size >= 1.0, f"{effective_eval_per_device_batch_size=} is less than 1, which is not supported."
  # Use all processes for evaluation until split is handled independently
  eval_process_indices = list(range(jax.process_count()))
  eval_iterator = make_c4_mlperf_eval_iterator(config, mesh, eval_process_indices)
  return train_iterator, eval_iterator


<<<<<<< HEAD
def create_data_iterator(config, mesh, add_bos=True, add_eos=True):
  if config.dataset_type == "synthetic":
    return SyntheticDataIterator(config, mesh), None
  elif config.dataset_type in ("tfds", "grain", "hf"):
    return make_mixed_train_iterator(config, mesh, add_bos, add_eos)
=======
def create_data_iterator(config, mesh):
  if config.dataset_type == "synthetic":
    return SyntheticDataIterator(config, mesh), None
  elif config.dataset_type in ("tfds", "grain", "hf"):
    return make_mixed_train_iterator(config, mesh)
>>>>>>> 14379df4
  elif config.dataset_type == "c4_mlperf":
    return make_c4_mlperf_iterator(config, mesh)
  else:
    assert False, f"Unknown dataset_type {config.dataset_type}, dataset_type must be synthetic, tfds, grain, hf or c4_mlperf"


def get_shaped_batch(config):
  """Return the shape of the batch - this is what eval_shape would return for the
  output of create_data_iterator, but eval_shape doesn't work, see b/306901078."""
  batch_shape = (config.global_batch_size_to_load, config.max_target_length)
  shaped_batch = {}
  shaped_batch["inputs"] = jax.ShapeDtypeStruct(batch_shape, jnp.int32)
  shaped_batch["inputs_position"] = jax.ShapeDtypeStruct(batch_shape, jnp.int32)
  shaped_batch["inputs_segmentation"] = jax.ShapeDtypeStruct(batch_shape, jnp.int32)
  shaped_batch["targets"] = jax.ShapeDtypeStruct(batch_shape, jnp.int32)
  shaped_batch["targets_position"] = jax.ShapeDtypeStruct(batch_shape, jnp.int32)
  shaped_batch["targets_segmentation"] = jax.ShapeDtypeStruct(batch_shape, jnp.int32)
  return shaped_batch


def get_shaped_batch_eval(config, mesh):
  """ Return the shape of the batch - this is what eval_shape would return for the
  output of create_data_iterator_with_tokenizer, but eval_shape doesn't work, see b/306901078."""
  global_batch_size_to_load = config.global_batch_size_to_load
  if config.eval_per_device_batch_size > 0:
    eval_batch_size = config.eval_per_device_batch_size * mesh.size
  else:
    eval_batch_size = global_batch_size_to_load
  batch_shape = (eval_batch_size, config.max_target_length)

  shaped_batch = {}
  shaped_batch['inputs'] = jax.ShapeDtypeStruct(batch_shape, jnp.int32)
  shaped_batch['inputs_position'] = jax.ShapeDtypeStruct(batch_shape, jnp.int32)
  shaped_batch['inputs_segmentation'] = jax.ShapeDtypeStruct(batch_shape, jnp.int32)
  shaped_batch['targets'] = jax.ShapeDtypeStruct(batch_shape, jnp.int32)
  shaped_batch['targets_position'] = jax.ShapeDtypeStruct(batch_shape, jnp.int32)
  shaped_batch['targets_segmentation'] = jax.ShapeDtypeStruct(batch_shape, jnp.int32)
  return shaped_batch<|MERGE_RESOLUTION|>--- conflicted
+++ resolved
@@ -128,12 +128,7 @@
     if config.dataset_type == "tfds":
       return make_tfds_iterator(config, mesh, process_indices)
     elif config.dataset_type == "grain":
-<<<<<<< HEAD
-      # Hardcoding this for now
-      return make_grain_iterator(config, mesh, False, False, process_indices)
-=======
       return make_grain_iterator(config, mesh, process_indices)
->>>>>>> 14379df4
     elif config.dataset_type == "hf":
       return make_hf_iterator(config, mesh, process_indices)
   else:
@@ -165,19 +160,11 @@
   return train_iterator, eval_iterator
 
 
-<<<<<<< HEAD
-def create_data_iterator(config, mesh, add_bos=True, add_eos=True):
-  if config.dataset_type == "synthetic":
-    return SyntheticDataIterator(config, mesh), None
-  elif config.dataset_type in ("tfds", "grain", "hf"):
-    return make_mixed_train_iterator(config, mesh, add_bos, add_eos)
-=======
 def create_data_iterator(config, mesh):
   if config.dataset_type == "synthetic":
     return SyntheticDataIterator(config, mesh), None
   elif config.dataset_type in ("tfds", "grain", "hf"):
     return make_mixed_train_iterator(config, mesh)
->>>>>>> 14379df4
   elif config.dataset_type == "c4_mlperf":
     return make_c4_mlperf_iterator(config, mesh)
   else:
