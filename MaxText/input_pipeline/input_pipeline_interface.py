"""
Copyright 2023 Google LLC

Licensed under the Apache License, Version 2.0 (the "License");
you may not use this file except in compliance with the License.
You may obtain a copy of the License at

     https://www.apache.org/licenses/LICENSE-2.0

Unless required by applicable law or agreed to in writing, software
distributed under the License is distributed on an "AS IS" BASIS,
WITHOUT WARRANTIES OR CONDITIONS OF ANY KIND, either express or implied.
See the License for the specific language governing permissions and
limitations under the License.
"""

"""Input pipeline"""

import numpy as np
import tensorflow as tf
import jax
import jax.numpy as jnp
from jax.sharding import PartitionSpec as P

from input_pipeline._tfds_data_processing import make_tfds_iterator
from input_pipeline._grain_data_processing import make_grain_iterator
from input_pipeline._tfds_data_processing_c4_mlperf import make_c4_mlperf_train_iterator, make_c4_mlperf_eval_iterator
from input_pipeline._hf_data_processing import make_hf_iterator
import multihost_dataloading


class SyntheticDataIterator:
  """Creates a synthetic data iterator for performance testing work"""

  def __init__(self, config, mesh):
    self.mesh = mesh
    self.config = config
    data_pspec = P(*config.data_sharding)
    data_pspec_shardings = jax.tree_util.tree_map(lambda p: jax.sharding.NamedSharding(mesh, p), data_pspec)
    self.data_generator = jax.jit(
        SyntheticDataIterator.raw_generate_synthetic_data, out_shardings=data_pspec_shardings, static_argnums=0
    )

  def __iter__(self):
    return self

  def __next__(self):
    with self.mesh:
      return self.data_generator(self.config)

  @staticmethod
  def raw_generate_synthetic_data(config):
    """Generates a single batch of synthetic data"""
    output = {}
    output["inputs"] = jax.numpy.zeros((config.global_batch_size_to_load, config.max_target_length), dtype=jax.numpy.int32)
    output["inputs_position"] = jax.numpy.zeros(
        (config.global_batch_size_to_load, config.max_target_length), dtype=jax.numpy.int32
    )
    output["inputs_segmentation"] = jax.numpy.ones(
        (config.global_batch_size_to_load, config.max_target_length), dtype=jax.numpy.int32
    )
    output["targets"] = jax.numpy.zeros((config.global_batch_size_to_load, config.max_target_length), dtype=jax.numpy.int32)
    output["targets_position"] = jax.numpy.zeros(
        (config.global_batch_size_to_load, config.max_target_length), dtype=jax.numpy.int32
    )
    output["targets_segmentation"] = jax.numpy.ones(
        (config.global_batch_size_to_load, config.max_target_length), dtype=jax.numpy.int32
    )
    return output


class BadSyntheticDataIterator:
  """Creates a Bad synthetic data iterator for loading on subset of hosts"""

  def __init__(self, config, mesh):
    self.mesh = mesh
    dataset = BadSyntheticDataIterator.get_bad_synthetic_data(config)
    self.data_generator = multihost_dataloading.MultiHostDataLoadIterator(dataset, self.mesh)

  def __iter__(self):
    return self.data_generator

  def __next__(self):
    return next(self.data_generator)

  @staticmethod
  def get_bad_synthetic_data(config):
    """fill negative value in synthetic data"""
    output = {}
    output["inputs"] = tf.data.Dataset.from_tensor_slices(np.full((1, config.max_target_length), -1, dtype=jax.numpy.int32))
    output["inputs_position"] = tf.data.Dataset.from_tensor_slices(
        np.full((1, config.max_target_length), -1, dtype=jax.numpy.int32)
    )
    output["inputs_segmentation"] = tf.data.Dataset.from_tensor_slices(
        np.full((1, config.max_target_length), -1, dtype=jax.numpy.int32)
    )
    output["targets"] = tf.data.Dataset.from_tensor_slices(np.full((1, config.max_target_length), -1, dtype=jax.numpy.int32))
    output["targets_position"] = tf.data.Dataset.from_tensor_slices(
        np.full((1, config.max_target_length), -1, dtype=jax.numpy.int32)
    )
    output["targets_segmentation"] = tf.data.Dataset.from_tensor_slices(
        np.full((1, config.max_target_length), -1, dtype=jax.numpy.int32)
    )
    dataset = tf.data.Dataset.zip((output))  # pytype: disable=wrong-arg-types
    dataset = dataset.repeat()
    dataset = dataset.batch(config.global_batch_size_to_load // jax.process_count())
    return dataset


def get_process_loading_real_data(config, mesh):
  """Get list of processes loading data from GCS when expansion_factor_real_data != -1"""
  sharding = jax.sharding.NamedSharding(mesh, P(*config.data_sharding))
  devices_indices_map = sharding.devices_indices_map((config.global_batch_size_to_load, config.max_target_length))
  batch_cutoff = config.global_batch_size_to_train_on
  process_loading_real_data = set()
  for p, indices in devices_indices_map.items():
    if indices[0].stop <= batch_cutoff:
      process_loading_real_data.add(p.process_index)
  return list(process_loading_real_data)


def make_mixed_train_iterator(config, mesh):
  """Return iterators according to dataset_type"""
  process_indices = get_process_loading_real_data(config, mesh)
  if config.expansion_factor_real_data != -1:  # assert number of hosts loading real data
    assert len(process_indices) == jax.process_count() // config.expansion_factor_real_data
  if jax.process_index() in process_indices:
    if config.dataset_type == "tfds":
      return make_tfds_iterator(config, mesh, process_indices)
    elif config.dataset_type == "grain":
      return make_grain_iterator(config, mesh, process_indices)
    elif config.dataset_type == "hf":
      return make_hf_iterator(config, mesh, process_indices)
  else:
    return BadSyntheticDataIterator(config, mesh), None


def make_c4_mlperf_iterator(config, mesh):
  """Return iterators for c4_mlperf"""
  # TODO: Merge this function into make_mixed_train_iterator after:
  #   we independently split process_indices for training and evaluation iterators.
  process_indices = get_process_loading_real_data(config, mesh)
  if config.expansion_factor_real_data != -1:  # assert number of hosts loading real data
    assert len(process_indices) == jax.process_count() // config.expansion_factor_real_data
  print("Overwrite both add_bos and add_eos to False")
  if jax.process_index() in process_indices:
<<<<<<< HEAD
    train_iterator = make_c4_mlperf_train_iterator(config, mesh, add_bos=False, add_eos=False, process_indices=process_indices)
=======
    train_iterator = make_c4_mlperf_train_iterator(
        config, mesh, add_bos=False, add_eos=False, process_indices=process_indices
    )
>>>>>>> 5d1e7a37
  else:
    train_iterator = BadSyntheticDataIterator(config, mesh)

  if config.eval_per_device_batch_size >= 0:
    effective_eval_per_device_batch_size = config.eval_per_device_batch_size
  else:
    effective_eval_per_device_batch_size = config.per_device_batch_size

<<<<<<< HEAD
  assert effective_eval_per_device_batch_size >= 1.0, f"{effective_eval_per_device_batch_size=} is less than 1, which is not supported."
=======
  assert (
      effective_eval_per_device_batch_size >= 1.0
  ), f"{effective_eval_per_device_batch_size=} is less than 1, which is not supported."
>>>>>>> 5d1e7a37
  # Use all processes for evaluation until split is handled independently
  eval_process_indices = list(range(jax.process_count()))
  eval_iterator = make_c4_mlperf_eval_iterator(config, mesh, eval_process_indices)
  return train_iterator, eval_iterator


def create_data_iterator(config, mesh):
  if config.dataset_type == "synthetic":
    return SyntheticDataIterator(config, mesh), None
  elif config.dataset_type in ("tfds", "grain", "hf"):
    return make_mixed_train_iterator(config, mesh)
  elif config.dataset_type == "c4_mlperf":
    return make_c4_mlperf_iterator(config, mesh)
  else:
    assert False, f"Unknown dataset_type {config.dataset_type}, dataset_type must be synthetic, tfds, grain, hf or c4_mlperf"


def get_shaped_batch(config):
  """Return the shape of the batch - this is what eval_shape would return for the
  output of create_data_iterator, but eval_shape doesn't work, see b/306901078."""
  batch_shape = (config.global_batch_size_to_load, config.max_target_length)
  shaped_batch = {}
  shaped_batch["inputs"] = jax.ShapeDtypeStruct(batch_shape, jnp.int32)
  shaped_batch["inputs_position"] = jax.ShapeDtypeStruct(batch_shape, jnp.int32)
  shaped_batch["inputs_segmentation"] = jax.ShapeDtypeStruct(batch_shape, jnp.int32)
  shaped_batch["targets"] = jax.ShapeDtypeStruct(batch_shape, jnp.int32)
  shaped_batch["targets_position"] = jax.ShapeDtypeStruct(batch_shape, jnp.int32)
  shaped_batch["targets_segmentation"] = jax.ShapeDtypeStruct(batch_shape, jnp.int32)
  return shaped_batch<|MERGE_RESOLUTION|>--- conflicted
+++ resolved
@@ -144,13 +144,9 @@
     assert len(process_indices) == jax.process_count() // config.expansion_factor_real_data
   print("Overwrite both add_bos and add_eos to False")
   if jax.process_index() in process_indices:
-<<<<<<< HEAD
-    train_iterator = make_c4_mlperf_train_iterator(config, mesh, add_bos=False, add_eos=False, process_indices=process_indices)
-=======
     train_iterator = make_c4_mlperf_train_iterator(
         config, mesh, add_bos=False, add_eos=False, process_indices=process_indices
     )
->>>>>>> 5d1e7a37
   else:
     train_iterator = BadSyntheticDataIterator(config, mesh)
 
@@ -159,13 +155,9 @@
   else:
     effective_eval_per_device_batch_size = config.per_device_batch_size
 
-<<<<<<< HEAD
-  assert effective_eval_per_device_batch_size >= 1.0, f"{effective_eval_per_device_batch_size=} is less than 1, which is not supported."
-=======
   assert (
       effective_eval_per_device_batch_size >= 1.0
   ), f"{effective_eval_per_device_batch_size=} is less than 1, which is not supported."
->>>>>>> 5d1e7a37
   # Use all processes for evaluation until split is handled independently
   eval_process_indices = list(range(jax.process_count()))
   eval_iterator = make_c4_mlperf_eval_iterator(config, mesh, eval_process_indices)
