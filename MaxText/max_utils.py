--- conflicted
+++ resolved
@@ -94,15 +94,7 @@
 
 def initialize_summary_writer(config):
   summary_writer_path = os.path.join(config.tensorboard_dir, config.run_name)
-<<<<<<< HEAD
-  return (
-      writer.SummaryWriter(summary_writer_path)
-      if jax.process_index() == 0
-      else None
-  )
-=======
   return writer.SummaryWriter(summary_writer_path) if jax.process_index() == 0 else None
->>>>>>> 2b0dab75
 
 
 def close_summary_writer(summary_writer):
