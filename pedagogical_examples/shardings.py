#!/usr/bin/python3

"""
Copyright 2023 Google LLC

Licensed under the Apache License, Version 2.0 (the "License");
you may not use this file except in compliance with the License.
You may obtain a copy of the License at

     https://www.apache.org/licenses/LICENSE-2.0

Unless required by applicable law or agreed to in writing, software
distributed under the License is distributed on an "AS IS" BASIS,
WITHOUT WARRANTIES OR CONDITIONS OF ANY KIND, either express or implied.
See the License for the specific language governing permissions and
limitations under the License.
"""

"""This script is used to measure the performance of different sharding schemes on TPU."""

from absl import app
from absl import flags
import jax
from jax.sharding import PartitionSpec
from jax.sharding import Mesh
from jax.experimental import mesh_utils
from jax._src.pjit import with_sharding_constraint

import argparse
import datetime
import numpy as np
from typing import Sequence

parser = argparse.ArgumentParser(
    description="Experiment different sharding techniques with a simple NN.\
  Ensure 1) The product of dcn dimensions == number of slices \
  2) product of ici dimension = number of devices per slice"
)
parser.add_argument(
    "--profiler_path",
    "-p",
    required=False,
    default="",
    help="Path to the profiler where the script will write to.",
    type=str,
)
parser.add_argument("--embedding_dimension", "-d", required=False, default=2048, type=int)
parser.add_argument("--batch_size", "-b", required=False, default=131072, type=int)
parser.add_argument("--num_layers", "-n", required=False, default=4, type=int)
parser.add_argument(
    "--dcn_data_parallelism", "-dd", help="N-way Data Parallelism across slices", required=False, default=1, type=int
)
parser.add_argument(
    "--dcn_fsdp_parallelism",
    "-df",
    help="Fsdp parallelism across slices that is expected to be 1 in most cases",
    required=False,
    default=1,
    type=int,
)
parser.add_argument(
    "--dcn_tensor_parallelism",
    "-dt",
    help="Tensor parallelism across slices that is expected to be 1 in most cases",
    required=False,
    default=1,
    type=int,
)
parser.add_argument(
    "--ici_data_parallelism",
    "-id",
    help="Data parallelism within each slice that is expected to be 1 in most cases",
    required=False,
    default=1,
    type=int,
)
parser.add_argument(
    "--ici_fsdp_parallelism",
    "-if",
    help="Number of shards for Fsdp Parallelism within each slice.",
    required=False,
    default=4,
    type=int,
)
parser.add_argument(
    "--ici_tensor_parallelism",
    "-it",
    help="Number of shards for Tensor Parallelism within each slice.",
    required=False,
    default=1,
    type=int,
)
args = parser.parse_args()


def main(_argv: Sequence[str]) -> None:
  def activate_profiler(profiler_path):
    if profiler_path:
      print(f"profiling to {profiler_path}")
      jax.profiler.start_trace(profiler_path)

  def deactivate_profiler(profiler_path):
    if profiler_path:
      jax.profiler.stop_trace()

  def simple_timeit(f, tries=5, verbose=True):
    """Simple utility to time a function for multiple runs"""
    outcomes = []
    f()  # warm it up!
    for _ in range(tries):
      s = datetime.datetime.now()
      f()
      e = datetime.datetime.now()
      outcomes.append((e - s).total_seconds())
    average_time = sum(outcomes) / len(outcomes)
    if verbose:
      print(f"average time: {average_time}, timings (seconds) {outcomes}")
    return average_time

  dcn_parallelism = [args.dcn_data_parallelism, args.dcn_fsdp_parallelism, args.dcn_tensor_parallelism]
  ici_parallelism = [args.ici_data_parallelism, args.ici_fsdp_parallelism, args.ici_tensor_parallelism]

  devices = jax.devices()
  num_devices = len(devices)
  print(f"Devices: {devices} (num_devices: {num_devices})")
  assert len(devices) > 1, "You must have at least two devices"

  # Assert that we have correct inputs of sharding that fit the number of chips
  assert (
      np.product(dcn_parallelism) * np.product(ici_parallelism) == num_devices
  ), f"Number of devices {num_devices} \
        does not match the product of the parallelism {np.product(dcn_parallelism) * np.product(ici_parallelism)}"

  multi_slice_env = hasattr(jax.devices()[0], "slice_index")
  # Create device mesh

  if multi_slice_env:
    assert args.dcn_data_parallelism == 1 + max(
        x.slice_index for x in jax.devices()
    ), f"Number of slices given {args.dcn_data_parallelism} \
          does not match the number fetched from jax devices {jax.devices()[0]}"
    devices_array = mesh_utils.create_hybrid_device_mesh(ici_parallelism, dcn_parallelism)
  else:
    devices_array = mesh_utils.create_device_mesh(ici_parallelism)

  print(f"Decided on mesh shape: {devices_array}")

  mesh = Mesh(devices_array, ["data", "fsdp", "tensor"])

  data_sharding = PartitionSpec(("data", "fsdp"), "tensor")
  # We assume parameters are stored in a decreasing order of dimension size
  parameter_sharding = PartitionSpec("tensor", "fsdp")

  BATCH = len(jax.devices()) * args.batch_size
  D_EMB = args.embedding_dimension
  D_FF = 4 * D_EMB
  NUM_LAYERS = args.num_layers

  parameters = 2 * D_FF * D_EMB * NUM_LAYERS
  parameter_bytes = 2 * parameters
  activation_bytes = 2 * (BATCH * (D_FF + D_EMB)) * NUM_LAYERS
  memory_bytes = parameter_bytes + activation_bytes

  print(f"total {memory_bytes/1e9} GB, parameters {parameter_bytes/1e9} GB, activations {activation_bytes/1e9} GB")

  def gen_layer(random_key):
    keys = jax.random.split(random_key, num=4)
    return {
        "EMB2FF": 1e-4 * jax.random.normal(keys[0], (D_FF, D_EMB), dtype=jax.numpy.bfloat16),
        "FF2EMB": 1e-4 * jax.random.normal(keys[1], (D_FF, D_EMB), dtype=jax.numpy.bfloat16),
    }

  def gen_layers(random_key):
    layers = []
    for _ in range(NUM_LAYERS):
      random_key, sub_key = jax.random.split(random_key)
      layers.append(gen_layer(sub_key))
    return tuple(layers)

  def gen_data(random_key):
    return jax.random.uniform(random_key, (BATCH, D_EMB), dtype=jax.numpy.bfloat16)

  def multiply_layer(in_act, in_layer):
    with jax.named_scope("M1"):
      M1 = jax.nn.sigmoid(in_act @ in_layer["EMB2FF"].T)
      M1 = with_sharding_constraint(M1, data_sharding)
    with jax.named_scope("M2"):
      M2 = jax.nn.sigmoid(M1 @ in_layer["FF2EMB"])
      M2 = with_sharding_constraint(M2, data_sharding)

    return M2

  def multiply_layers(in_act, in_layers):
    x = in_act

    for i, layer in enumerate(in_layers):
      with jax.named_scope(f"layer_{i}"):
        x = with_sharding_constraint(multiply_layer(x, layer), data_sharding)

    return x, in_layers

  def multiply_layers_with_loss(in_act, in_layers):
    x, _ = multiply_layers(in_act, in_layers)
    return jax.numpy.sum(x)

  multiply_layers_and_grad = jax.value_and_grad(multiply_layers_with_loss, argnums=[1])

  def training_step(in_act, in_layers):
    _, grad_layers = multiply_layers_and_grad(in_act, in_layers)
    out_layers = jax.tree_util.tree_map(lambda param, grad: param - 1e-4 * grad, in_layers, grad_layers[0])
    return out_layers

  print("finished includes ", flush=True)

  replicated_sharding = jax.sharding.NamedSharding(mesh, data_sharding)

<<<<<<< HEAD
  parameter_mesh_shardings = jax.tree_util.tree_map(
        lambda p: jax.sharding.NamedSharding(mesh, p), parameter_sharding)

  data_pspec_shardings = jax.tree_util.tree_map(
          lambda p: jax.sharding.NamedSharding(mesh, p), parameter_sharding)
=======
  parameter_mesh_shardings = jax.tree_util.tree_map(lambda p: jax.sharding.NamedSharding(mesh, p), parameter_sharding)

  data_pspec_shardings = jax.tree_util.tree_map(lambda p: jax.sharding.NamedSharding(mesh, p), parameter_sharding)
>>>>>>> 18ba1a7d

  jit_func = jax.jit(
      training_step,
      in_shardings=(replicated_sharding, parameter_mesh_shardings),
      out_shardings=data_pspec_shardings,
  )

<<<<<<< HEAD
  data_mesh_shardings = jax.tree_util.tree_map(
          lambda p: jax.sharding.NamedSharding(mesh, p), data_sharding)
=======
  data_mesh_shardings = jax.tree_util.tree_map(lambda p: jax.sharding.NamedSharding(mesh, p), data_sharding)
>>>>>>> 18ba1a7d

  jit_gen_data = jax.jit(gen_data, in_shardings=None, out_shardings=data_mesh_shardings)

<<<<<<< HEAD
  parameter_mesh_shardings = jax.tree_util.tree_map(
          lambda p: jax.sharding.NamedSharding(mesh, p), parameter_sharding)
=======
  parameter_mesh_shardings = jax.tree_util.tree_map(lambda p: jax.sharding.NamedSharding(mesh, p), parameter_sharding)
>>>>>>> 18ba1a7d

  jit_gen_layers = jax.jit(gen_layers, in_shardings=None, out_shardings=parameter_mesh_shardings)

  # starting the profiler outside `with` statement,
  # will call it right before the computation once b/301309635 is resolved
  activate_profiler(args.profiler_path)
  with Mesh(mesh.devices, mesh.axis_names):
    key = jax.random.PRNGKey(0)
    presharded_X = jax.block_until_ready(jit_gen_data(key))
    presharded_layers = jax.block_until_ready(jit_gen_layers(key))
    TFLOPs_per_device = parameters * 6 * BATCH / 10**12 / len(jax.devices())
    time = simple_timeit(lambda: jax.block_until_ready(jit_func(presharded_X, presharded_layers)))
    print(f"time is {time} seconds, TFLOP is {TFLOPs_per_device}, TFLOP/s is {TFLOPs_per_device/time}", flush=True)
  deactivate_profiler(args.profiler_path)


def parse_flags(argv):
  return parser.parse_args(argv[1:])


if __name__ == "__main__":
  flags.FLAGS.mark_as_parsed()
  app.run(main, flags_parser=parse_flags)<|MERGE_RESOLUTION|>--- conflicted
+++ resolved
@@ -214,17 +214,9 @@
 
   replicated_sharding = jax.sharding.NamedSharding(mesh, data_sharding)
 
-<<<<<<< HEAD
-  parameter_mesh_shardings = jax.tree_util.tree_map(
-        lambda p: jax.sharding.NamedSharding(mesh, p), parameter_sharding)
-
-  data_pspec_shardings = jax.tree_util.tree_map(
-          lambda p: jax.sharding.NamedSharding(mesh, p), parameter_sharding)
-=======
   parameter_mesh_shardings = jax.tree_util.tree_map(lambda p: jax.sharding.NamedSharding(mesh, p), parameter_sharding)
 
   data_pspec_shardings = jax.tree_util.tree_map(lambda p: jax.sharding.NamedSharding(mesh, p), parameter_sharding)
->>>>>>> 18ba1a7d
 
   jit_func = jax.jit(
       training_step,
@@ -232,21 +224,11 @@
       out_shardings=data_pspec_shardings,
   )
 
-<<<<<<< HEAD
-  data_mesh_shardings = jax.tree_util.tree_map(
-          lambda p: jax.sharding.NamedSharding(mesh, p), data_sharding)
-=======
   data_mesh_shardings = jax.tree_util.tree_map(lambda p: jax.sharding.NamedSharding(mesh, p), data_sharding)
->>>>>>> 18ba1a7d
 
   jit_gen_data = jax.jit(gen_data, in_shardings=None, out_shardings=data_mesh_shardings)
 
-<<<<<<< HEAD
-  parameter_mesh_shardings = jax.tree_util.tree_map(
-          lambda p: jax.sharding.NamedSharding(mesh, p), parameter_sharding)
-=======
   parameter_mesh_shardings = jax.tree_util.tree_map(lambda p: jax.sharding.NamedSharding(mesh, p), parameter_sharding)
->>>>>>> 18ba1a7d
 
   jit_gen_layers = jax.jit(gen_layers, in_shardings=None, out_shardings=parameter_mesh_shardings)
 
