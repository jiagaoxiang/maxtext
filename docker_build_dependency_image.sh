--- conflicted
+++ resolved
@@ -53,15 +53,11 @@
 if [[ -z ${LIBTPU_GCS_PATH+x} ]] ; then
   export LIBTPU_GCS_PATH=NONE
   echo "Default LIBTPU_GCS_PATH=${LIBTPU_GCS_PATH}"
-<<<<<<< HEAD
-  docker build --network host --build-arg MODE=${MODE} --build-arg JAX_VERSION=$JAX_VERSION --build-arg LIBTPU_GCS_PATH=$LIBTPU_GCS_PATH --build-arg DEVICE=$DEVICE -f ./maxtext_dependencies.Dockerfile -t ${LOCAL_IMAGE_NAME} .
-=======
   if [[ ${DEVICE} == "gpu" ]]; then
     docker build --network host --build-arg MODE=${MODE} --build-arg JAX_VERSION=$JAX_VERSION --build-arg DEVICE=$DEVICE -f ./maxtext_gpu_dependencies.Dockerfile -t ${LOCAL_IMAGE_NAME} .
   else
     docker build --network host --build-arg MODE=${MODE} --build-arg JAX_VERSION=$JAX_VERSION --build-arg LIBTPU_GCS_PATH=$LIBTPU_GCS_PATH --build-arg DEVICE=$DEVICE -f ./maxtext_dependencies.Dockerfile -t ${LOCAL_IMAGE_NAME} .
   fi
->>>>>>> bf48b4b4
 else
   docker build --network host --build-arg MODE=${MODE} --build-arg JAX_VERSION=$JAX_VERSION --build-arg LIBTPU_GCS_PATH=$LIBTPU_GCS_PATH -f ./maxtext_dependencies.Dockerfile -t ${LOCAL_IMAGE_NAME} .
   docker build --network host --build-arg CUSTOM_LIBTPU=true -f ./maxtext_libtpu_path.Dockerfile -t ${LOCAL_IMAGE_NAME} .
